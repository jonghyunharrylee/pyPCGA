--- conflicted
+++ resolved
@@ -1,4 +1,3 @@
-<<<<<<< HEAD
 import datetime as dt
 import os
 import sys
@@ -24,7 +23,48 @@
 2. run simul
 3. read input
 '''
-
+def create_dir_tmp(idx,homedir,inputdir):
+    mydirbase = "./simul/simul"
+            
+    mydir = mydirbase + "{0:04d}".format(idx)
+    mydir = os.path.abspath(os.path.join(homedir, mydir))
+        
+    if not os.path.exists(mydir):
+        os.makedirs(mydir)
+    assert os.path.exists(inputdir), "homedir={0} inputdir={1} not found!".format(homedir,inputdir)
+    for filename in os.listdir(inputdir):
+        copy2(os.path.join(inputdir,filename),mydir)
+        
+    return mydir
+    
+def run_function(args):
+    bathy,idx,homedir,inputdir, \
+    nx,ny,Lx,Ly,x0,y0,t1,t2,offline_dataloc,outputdir,parallel, \
+    wave_speed_obs_indices,topo_obs_indices,deletedir = args
+    
+    sim_dir = create_dir_tmp(idx,homedir,inputdir)
+    stwp = STWaveProblem(nx=nx, ny=ny, Lx=Lx, Ly=Ly,
+                         x0=x0, y0=y0, t1=t1, t2=t2,
+                         offline_dataloc=offline_dataloc,
+                         outputdir=sim_dir, parallel=parallel,
+                         testname='stwave_out')
+    stwp.setup()
+    stwp.bathy_true = bathy
+    stwp.run()
+    
+    simul_obs = read_speed(sim_dir, 'stwave_out.sim')
+    if wave_speed_obs_indices is not None:
+        simul_obs = simul_obs[wave_speed_obs_indices]
+    if topo_obs_indices is not None:
+        topo_obs = bathy[topo_obs_indices]
+        simul_obs = np.append(simul_obs,topo_obs)
+            
+    if deletedir:
+        rmtree(sim_dir, ignore_errors=True)
+        # self.cleanup(sim_dir)
+        
+    return simul_obs
+    
 class Model:
     def __init__(self,params = None):
         self.idx = 0
@@ -80,258 +120,6 @@
         
         if not os.path.exists(mydir):
             os.makedirs(mydir)
-        
-        for filename in os.listdir(self.inputdir):
-            copy2(os.path.join(self.inputdir,filename),mydir)
-        
-        return mydir
-
-    def cleanup(outputdir=None):
-        """
-        Removes outputdir if specified. Otherwise removes all output files
-        in the current working directory.
-        """
-        import shutil
-        import glob
-        log = "dummy.log"
-        if os.path.exists(log):
-            os.remove(log)
-        if outputdir is not None and outputdir != os.getcwd():
-            if os.path.exists(outputdir):
-                shutil.rmtree(outputdir)
-        else:
-            filelist = glob.glob("*.out")
-            filelist += glob.glob("*.sim")
-            filelist += glob.glob("*.dep")
-            filelist += glob.glob("*.0000")
-            filelist += glob.glob("*.eng")
-            filelist += glob.glob("*.dat")
-            for file in filelist:
-                os.remove(file)
-
-    def run_model(self,bathy,idx=0):
-
-        sim_dir = self.create_dir(idx)
-        self.stwp = STWaveProblem(nx=self.nx, ny=self.ny, Lx=self.Lx, Ly=self.Ly,
-                                  x0=self.x0, y0=self.y0, t1=self.t1, t2=self.t2,
-                                  offline_dataloc=self.offline_dataloc,
-                                  outputdir=sim_dir, parallel=self.parallel,
-                                  testname='stwave_out')
-        self.stwp.setup()
-        self.stwp.bathy_true = bathy
-        self.stwp.run()
-        # stwp.write_grid_coordinates_to_file()
-
-        simul_obs = read_speed(sim_dir, 'stwave_out.sim')
-        if self.wave_speed_obs_indices is not None:
-            simul_obs = simul_obs[self.wave_speed_obs_indices]
-        if self.topo_obs_indices is not None:
-            topo_obs = bathy[self.topo_obs_indices]
-            simul_obs = np.append(simul_obs,topo_obs)
-            
-        if self.deletedir:
-            rmtree(sim_dir, ignore_errors=True)
-            # self.cleanup(sim_dir)
-
-        return simul_obs
-
-    def run(self,bathy,par,ncores=None):
-        if ncores is None:
-            ncores = self.ncores
-
-        method_args = range(bathy.shape[1])
-        args_map = [(bathy[:, arg:arg + 1], arg) for arg in method_args]
-
-        if par and not self.use_mpi_pool:
-            pool = Pool(processes=ncores)
-            simul_obs = pool.map(self, args_map)
-        elif par and self.use_mpi_pool:
-            pool = MPIPoolExecutor(ncores)
-            simul_obs = []
-            for run in pool.map(self, args_map):
-                simul_obs.append(run)
-        else:
-            simul_obs =[]
-            for item in args_map:
-                simul_obs.append(self(item))
-        #mwf debug
-        print("stwave.run: len(simul_obs)= {0}".format(len(simul_obs)))
-        print("array shape= {0}".format(np.array(simul_obs).shape))
-        #assert False, "array shape= {0}".format(np.array(simul_obs).shape)
-        return np.array(simul_obs).T
-
-        #pool.close()
-        #pool.join()
-
-    def __call__(self,args):
-        return self.run_model(args[0],args[1])
-
-
-if __name__ == '__main__':
-    import stwave as st
-    import numpy as np
-    from time import time
-
-    bathy = np.loadtxt("true_depth.txt")
-    bathy = bathy.reshape(-1, 1)
-    par = False # parallelization false
-
-    nx = 110
-    ny = 83
-    Lx = 550
-    Ly = 415
-    x0, y0 = (62.0, 568.0)
-    t1 = dt.datetime(2015, 10, 07, 20, 00)
-    t2 = dt.datetime(2015, 10, 07, 21, 00)
-
-    params = {'nx':nx,'ny':ny,'Lx':Lx,'Ly':Ly,'x0':x0,'y0':y0,'t1':t1,'t2':t2,
-              'offline_dataloc':"./input_files/8m-array_2015100718_2015100722.nc"}
-
-    mymodel = st.Model(params)
-    print('(1) single run')
-
-    simul_obs = mymodel.run(bathy,par)
-    #savemat('simul.mat',{'simul_obs':simul_obs})    
-    ncores = 2
-    nrelzs = 2
-    
-    print('(2) parallel run with ncores = %d' % ncores)
-    par = True # parallelization false
-    bathyrelz = np.zeros((np.size(bathy,0),nrelzs),'d')
-    for i in range(nrelzs):
-        bathyrelz[:,i:i+1] = bathy + 0.1*np.random.randn(np.size(bathy,0),1)
-    
-    simul_obs_all = mymodel.run(bathyrelz,par,ncores = ncores)
-
-    print(simul_obs_all)
-
-    # use all the physcal cores if not specify ncores
-    #print('(3) parallel run with all the physical cores')
-    #simul_obs_all = mymodel.run(bathyrelz,par)
-    #print(simul_obs_all)
-=======
-import datetime as dt
-import os
-import sys
-from stwave_utils.stwave_forward_problem import STWaveProblem
-from stwave_utils.run_stwave import read_speed
-from multiprocessing import Pool
-import numpy as np
-
-from shutil import copy2, rmtree
-from subprocess import call, check_output
-from time import time
-
-#requires mpi4py 3.0
-HAVE_MPIPOOL = True
-
-try:
-    from mpi4py.futures import MPIPoolExecutor
-except:
-    HAVE_MPIPOOL = False
-'''
-three operations
-1. write inputs
-2. run simul
-3. read input
-'''
-def create_dir_tmp(idx,homedir,inputdir):
-    mydirbase = "./simul/simul"
-            
-    mydir = mydirbase + "{0:04d}".format(idx)
-    mydir = os.path.abspath(os.path.join(homedir, mydir))
-        
-    if not os.path.exists(mydir):
-        os.makedirs(mydir)
-    assert os.path.exists(inputdir), "homedir={0} inputdir={1} not found!".format(homedir,inputdir)
-    for filename in os.listdir(inputdir):
-        copy2(os.path.join(inputdir,filename),mydir)
-        
-    return mydir
-    
-def run_function(args):
-    bathy,idx,homedir,inputdir, \
-    nx,ny,Lx,Ly,x0,y0,t1,t2,offline_dataloc,outputdir,parallel, \
-    wave_speed_obs_indices,topo_obs_indices,deletedir = args
-    
-    sim_dir = create_dir_tmp(idx,homedir,inputdir)
-    stwp = STWaveProblem(nx=nx, ny=ny, Lx=Lx, Ly=Ly,
-                         x0=x0, y0=y0, t1=t1, t2=t2,
-                         offline_dataloc=offline_dataloc,
-                         outputdir=sim_dir, parallel=parallel,
-                         testname='stwave_out')
-    stwp.setup()
-    stwp.bathy_true = bathy
-    stwp.run()
-    
-    simul_obs = read_speed(sim_dir, 'stwave_out.sim')
-    if wave_speed_obs_indices is not None:
-        simul_obs = simul_obs[wave_speed_obs_indices]
-    if topo_obs_indices is not None:
-        topo_obs = bathy[topo_obs_indices]
-        simul_obs = np.append(simul_obs,topo_obs)
-            
-    if deletedir:
-        rmtree(sim_dir, ignore_errors=True)
-        # self.cleanup(sim_dir)
-        
-    return simul_obs
-    
-class Model:
-    def __init__(self,params = None):
-        self.idx = 0
-        self.homedir = os.path.abspath('./')
-        self.inputdir = os.path.abspath(os.path.join(self.homedir,"./input_files"))
-        self.deletedir = True
-
-        from psutil import cpu_count  # physcial cpu counts
-        self.ncores = cpu_count(logical=False)
-
-        if params is not None: 
-            if 'deletedir' in params:
-                self.deletedir = params['deletedir']
-            if 'homedir' in params:
-                self.homedir = params['homedir']
-                self.inputdir = os.path.abspath(os.path.join(self.homedir,"./input_files"))
-            if 'inputdir' in params:
-                self.inputdir = params['inputdir']
-            if 'ncores' in params:
-                self.ncores = params['ncores']
-            if 'use_mpi_pool' in params:
-                self.use_mpi_pool = params['use_mpi_pool']
-            else:
-                self.use_mpi_pool = False
-        self.nx = params['nx']
-        self.ny = params['ny']
-        self.Lx = params['Lx']
-        self.Ly = params['Ly']
-        self.x0 = 0. if 'x0' not in params else params['x0']
-        self.y0 = 0. if 'y0' not in params else params['y0']
-        self.t1 = params['t1']
-        self.t2 = params['t2']
-        # note that outputdir is not used for simulation; force outputdir in ./simul/simul0000
-        self.outputdir = None if 'outputdir' not in params else params['outputdir']
-        self.parallel = False if 'parallel' not in params else params['parallel']
-        self.offline_dataloc = None if 'offline_dataloc' not in params else params['offline_dataloc']
-        self.offline_dataname = None if 'offline_dataname' not in params else params['offline_dataname']
-        self.true_elev_xyz_file = None if 'true_elev_xyz_file' not in params else params['true_elev_xyz_file']
-        self.frfdataloc = None if 'frfdataloc' not in params else params['frfdataloc']
-        self.chlDataLoc = None if 'chlDataLoc' not in params else params['chlDataLoc']
-        self.wave_speed_obs_indices = None if 'wave_speed_obs_indices' not in params else params['wave_speed_obs_indices']
-        self.topo_obs_indices = None if 'topo_obs_indices' not in params else params['topo_obs_indices']
-        if self.use_mpi_pool: assert HAVE_MPIPOOL
-        
-    def create_dir(self,idx=None):
-        
-        mydirbase = "./simul/simul"
-        if idx is None:
-            idx = self.idx
-        
-        mydir = mydirbase + "{0:04d}".format(idx)
-        mydir = os.path.abspath(os.path.join(self.homedir, mydir))
-        
-        if not os.path.exists(mydir):
-            os.makedirs(mydir)
         assert os.path.exists(self.inputdir), "homedir={0} inputdir={1} not found!".format(self.homedir,self.inputdir)
         for filename in os.listdir(self.inputdir):
             copy2(os.path.join(self.inputdir,filename),mydir)
@@ -502,4 +290,3 @@
     #print('(3) parallel run with all the physical cores')
     #simul_obs_all = mymodel.run(bathyrelz,par)
     #print(simul_obs_all)
->>>>>>> a234d4bc
